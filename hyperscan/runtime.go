package hyperscan

import (
	"errors"
	"fmt"
	"io"
	"runtime"
)

const bufSize = 4096

// ErrTooManyMatches means too many matches.
var ErrTooManyMatches = errors.New("too many matches")

// Scratch is a Hyperscan scratch space.
type Scratch struct {
	s hsScratch
}

// NewScratch allocate a "scratch" space for use by Hyperscan.
// This is required for runtime use, and one scratch space per thread,
// or concurrent caller, is required.
func NewScratch(db Database) (*Scratch, error) {
	s, err := hsAllocScratch(db.(database).Db())
	if err != nil {
		return nil, err
	}

	return &Scratch{s}, nil
}

// NewManagedScratch is a wrapper for NewScratch that sets
// a finalizer on the Scratch instance so that memory is freed
// once the object is no longer in use.
func NewManagedScratch(db Database) (*Scratch, error) {
	s, err := NewScratch(db)
	if err != nil {
		return nil, err
	}

	runtime.SetFinalizer(s, func(scratch *Scratch) {
		_ = scratch.Free()
	})
	return s, nil
}

// Size provides the size of the given scratch space.
func (s *Scratch) Size() (int, error) { return hsScratchSize(s.s) }

// Realloc reallocate the scratch for another database.
func (s *Scratch) Realloc(db Database) error {
	return hsReallocScratch(db.(database).Db(), &s.s)
}

// Clone allocate a scratch space that is a clone of an existing scratch space.
func (s *Scratch) Clone() (*Scratch, error) {
	cloned, err := hsCloneScratch(s.s)
	if err != nil {
		return nil, err
	}

	return &Scratch{cloned}, nil
}

// Free a scratch block previously allocated.
func (s *Scratch) Free() error { return hsFreeScratch(s.s) }

// MatchContext represents a match context.
type MatchContext interface {
	Database() Database

	Scratch() Scratch

	UserData() interface{}
}

// MatchEvent indicates a match event.
type MatchEvent interface {
	Id() uint

	From() uint64

	To() uint64

	Flags() ScanFlag
}

// MatchHandler handles match events.
type MatchHandler hsMatchEventHandler

// BlockScanner is the block (non-streaming) regular expression scanner.
type BlockScanner interface {
	// This is the function call in which the actual pattern matching takes place for block-mode pattern databases.
	Scan(data []byte, scratch *Scratch, handler MatchHandler, context interface{}) error
}

// BlockMatcher implements regular expression search.
type BlockMatcher interface {
	// Find returns a slice holding the text of the leftmost match in b of the regular expression.
	// A return value of nil indicates no match.
	Find(data []byte) []byte

	// FindIndex returns a two-element slice of integers defining
	// the location of the leftmost match in b of the regular expression.
	// The match itself is at b[loc[0]:loc[1]]. A return value of nil indicates no match.
	FindIndex(data []byte) []int

	// FindAll is the 'All' version of Find; it returns a slice of all successive matches of the expression,
	// as defined by the 'All' description in the package comment. A return value of nil indicates no match.
	FindAll(data []byte, n int) [][]byte

	// FindAllIndex is the 'All' version of FindIndex; it returns a slice of all successive matches of the expression,
	// as defined by the 'All' description in the package comment. A return value of nil indicates no match.
	FindAllIndex(data []byte, n int) [][]int

	// FindString returns a string holding the text of the leftmost match in s of the regular expression.
	// If there is no match, the return value is an empty string, but it will also be empty
	// if the regular expression successfully matches an empty string.
	// Use FindStringIndex if it is necessary to distinguish these cases.
	FindString(s string) string

	// FindStringIndex returns a two-element slice of integers defining
	// the location of the leftmost match in s of the regular expression.
	// The match itself is at s[loc[0]:loc[1]]. A return value of nil indicates no match.
	FindStringIndex(s string) []int

	// FindAllString is the 'All' version of FindString; it returns a slice of all successive matches of the expression,
	// as defined by the 'All' description in the package comment. A return value of nil indicates no match.
	FindAllString(s string, n int) []string

	// FindAllStringIndex is the 'All' version of FindStringIndex;
	// it returns a slice of all successive matches of the expression,
	// as defined by the 'All' description in the package comment. A return value of nil indicates no match.
	FindAllStringIndex(s string, n int) [][]int

	// Match reports whether the pattern database matches the byte slice b.
	Match(b []byte) bool

	// MatchString reports whether the pattern database matches the string s.
	MatchString(s string) bool
}

// Stream exist in the Hyperscan library so that pattern matching state can be maintained
// across multiple blocks of target data.
type Stream interface {
	Scan(data []byte) error

	Close() error

	Reset() error

	Clone() (Stream, error)
}

// StreamScanner is the streaming regular expression scanner.
type StreamScanner interface {
	Open(flags ScanFlag, scratch *Scratch, handler MatchHandler, context interface{}) (Stream, error)

	Scan(reader io.Reader, scratch *Scratch, handler MatchHandler, context interface{}) error
}

// StreamMatcher implements regular expression search.
type StreamMatcher interface {
	// Find returns a slice holding the text of the leftmost match in b of the regular expression.
	// A return value of nil indicates no match.
	Find(reader io.ReadSeeker) []byte

	// FindIndex returns a two-element slice of integers defining
	// the location of the leftmost match in b of the regular expression.
	// The match itself is at b[loc[0]:loc[1]]. A return value of nil indicates no match.
	FindIndex(reader io.Reader) []int

	// FindAll is the 'All' version of Find; it returns a slice of all successive matches of the expression,
	// as defined by the 'All' description in the package comment. A return value of nil indicates no match.
	FindAll(reader io.ReadSeeker, n int) [][]byte

	// FindAllIndex is the 'All' version of FindIndex; it returns a slice of all successive matches of the expression,
	// as defined by the 'All' description in the package comment. A return value of nil indicates no match.
	FindAllIndex(reader io.Reader, n int) [][]int

	// Match reports whether the pattern database matches the byte slice b.
	Match(reader io.Reader) bool
}

// StreamCompressor implements stream compressor.
type StreamCompressor interface {
	// Creates a compressed representation of the provided stream in the buffer provided.
	Compress(stream Stream) ([]byte, error)

	// Decompresses a compressed representation created by `CompressStream` into a new stream.
	Expand(buf []byte, flags ScanFlag, scratch *Scratch, handler MatchHandler, context interface{}) (Stream, error)

	// Decompresses a compressed representation created by `CompressStream` on top of the 'to' stream.
	ResetAndExpand(stream Stream, buf []byte, flags ScanFlag, scratch *Scratch,
		handler MatchHandler, context interface{}) (Stream, error)
}

// VectoredScanner is the vectored regular expression scanner.
type VectoredScanner interface {
	Scan(data [][]byte, scratch *Scratch, handler MatchHandler, context interface{}) error
}

// VectoredMatcher implements regular expression search.
type VectoredMatcher interface{}

type stream struct {
	stream       hsStream
	flags        ScanFlag
	scratch      hsScratch
	handler      hsMatchEventHandler
	context      interface{}
	ownedScratch bool
}

func (s *stream) Scan(data []byte) error {
	return hsScanStream(s.stream, data, s.flags, s.scratch, s.handler, s.context)
}

func (s *stream) Close() error {
	err := hsCloseStream(s.stream, s.scratch, s.handler, s.context)

	if s.ownedScratch {
		_ = hsFreeScratch(s.scratch)
	}

	return err
}

func (s *stream) Reset() error {
	return hsResetStream(s.stream, s.flags, s.scratch, s.handler, s.context)
}

func (s *stream) Clone() (Stream, error) {
	ss, err := hsCopyStream(s.stream)
	if err != nil {
		return nil, err
	}

	scratch := s.scratch

	if s.ownedScratch {
		scratch, err = hsCloneScratch(s.scratch)

		if err != nil {
			return nil, err
		}
	}

	return &stream{ss, s.flags, scratch, s.handler, s.context, s.ownedScratch}, nil
}

type streamScanner struct {
	*baseDatabase
}

func newStreamScanner(db *baseDatabase) *streamScanner {
	return &streamScanner{baseDatabase: db}
}

func (ss *streamScanner) Open(flags ScanFlag, sc *Scratch, handler MatchHandler, context interface{}) (Stream, error) {
	s, err := hsOpenStream(ss.db, flags)
	if err != nil {
		return nil, fmt.Errorf("open stream, %w", err)
	}

	ownedScratch := false

	if sc == nil {
		sc, err = NewScratch(ss)
		if err != nil {
			return nil, fmt.Errorf("create scratch, %w", err)
		}

		ownedScratch = true
	}

	return &stream{s, flags, sc.s, hsMatchEventHandler(handler), context, ownedScratch}, nil
}

func (ss *streamScanner) Scan(reader io.Reader, scratch *Scratch, handler MatchHandler, context interface{}) error {
	stream, err := ss.Open(0, nil, handler, context)
	if err != nil {
		return err
	}
	defer stream.Close()

	buf := make([]byte, bufSize)

	for {
		n, err := reader.Read(buf)

		if err == io.EOF {
			return nil
		}

		if err != nil {
			return fmt.Errorf("read stream, %w", err)
		}

		if err = stream.Scan(buf[:n]); err != nil {
			return err // nolint: wrapcheck
		}
	}
}

type vectoredScanner struct {
	*baseDatabase
}

func newVectoredScanner(vdb *baseDatabase) *vectoredScanner {
	return &vectoredScanner{vdb}
}

func (vs *vectoredScanner) Scan(data [][]byte, s *Scratch, handler MatchHandler, context interface{}) (err error) {
	if s == nil {
		s, err = NewScratch(vs)

		if err != nil {
			return
		}

		defer func() {
			_ = s.Free()
		}()
	}

	return hsScanVector(vs.db, data, 0, s.s, hsMatchEventHandler(handler), context)
}

type blockScanner struct {
	*baseDatabase
}

func newBlockScanner(bdb *baseDatabase) *blockScanner {
	return &blockScanner{bdb}
}

func (bs *blockScanner) Scan(data []byte, s *Scratch, handler MatchHandler, context interface{}) (err error) {
	if s == nil {
		s, err = NewScratch(bs)

		if err != nil {
			return
		}

		defer func() {
			_ = s.Free()
		}()
	}

	return hsScan(bs.db, data, 0, s.s, hsMatchEventHandler(handler), context)
}

type blockMatcher struct {
	*blockScanner
	*matchRecorder
	n int
}

func newBlockMatcher(scanner *blockScanner) *blockMatcher {
	return &blockMatcher{blockScanner: scanner}
}

func (m *blockMatcher) Handle(id uint, from, to uint64, flags uint, context interface{}) error {
	err := m.matchRecorder.Handle(id, from, to, flags, context)
	if err != nil {
		return err
	}

	if m.n < 0 {
		return nil
	}

	if m.n < len(m.matched) {
		m.matched = m.matched[:m.n]

		return ErrTooManyMatches
	}

	return nil
}

func (m *blockMatcher) scan(data []byte) error {
	m.matchRecorder = &matchRecorder{}

	return m.blockScanner.Scan(data, nil, m.Handle, nil)
}

const findIndexMatches = 2

func (m *blockMatcher) Find(data []byte) []byte {
	if loc := m.FindIndex(data); len(loc) == findIndexMatches {
		return data[loc[0]:loc[1]]
	}

	return nil
}

func (m *blockMatcher) FindIndex(data []byte) []int {
	if m.Match(data) && len(m.matched) == 1 {
		return []int{int(m.matched[0].from), int(m.matched[0].to)}
	}

	return nil
}

func (m *blockMatcher) FindAll(data []byte, n int) (matches [][]byte) {
	if locs := m.FindAllIndex(data, n); len(locs) > 0 {
		for _, loc := range locs {
			matches = append(matches, data[loc[0]:loc[1]])
		}
	}

	return
}

func (m *blockMatcher) FindAllIndex(data []byte, n int) (locs [][]int) {
	if n < 0 {
		n = len(data) + 1
	}

	m.n = n

	if err := m.scan(data); (err == nil || errors.Is(err, ErrScanTerminated)) && len(m.matched) > 0 {
		for _, e := range m.matched {
			locs = append(locs, []int{int(e.from), int(e.to)})
		}
	}

	return
}

func (m *blockMatcher) FindString(s string) string {
	return string(m.Find([]byte(s)))
}

func (m *blockMatcher) FindStringIndex(s string) (loc []int) {
	return m.FindIndex([]byte(s))
}

func (m *blockMatcher) FindAllString(s string, n int) (results []string) {
	for _, m := range m.FindAll([]byte(s), n) {
		results = append(results, string(m))
	}

	return
}

func (m *blockMatcher) FindAllStringIndex(s string, n int) [][]int {
	return m.FindAllIndex([]byte(s), n)
}

func (m *blockMatcher) Match(data []byte) bool {
	m.n = 1

	err := m.scan(data)

<<<<<<< HEAD
	return len(m.matched) == 1 || (err != nil && err.(HsError) == ErrScanTerminated)
=======
	return (err == nil || errors.Is(err, ErrScanTerminated)) && len(m.matched) == m.n
>>>>>>> edd6ee38
}

func (m *blockMatcher) MatchString(s string) bool {
	return m.Match([]byte(s))
}

type streamMatcher struct {
	*streamScanner
	*matchRecorder
	n int
}

func newStreamMatcher(scanner *streamScanner) *streamMatcher {
	return &streamMatcher{streamScanner: scanner}
}

func (m *streamMatcher) Handle(id uint, from, to uint64, flags uint, context interface{}) error {
	err := m.matchRecorder.Handle(id, from, to, flags, context)
	if err != nil {
		return err
	}

	if m.n < 0 {
		return nil
	}

	if m.n < len(m.matched) {
		m.matched = m.matched[:m.n]

		return ErrTooManyMatches
	}

	return nil
}

func (m *streamMatcher) scan(reader io.Reader) error {
	m.matchRecorder = &matchRecorder{}

	stream, err := m.streamScanner.Open(0, nil, m.Handle, nil)
	if err != nil {
		return err
	}
	defer stream.Close()

	buf := make([]byte, bufSize)

	for {
		n, err := reader.Read(buf)

		if err == io.EOF {
			return nil
		}

		if err != nil {
			return fmt.Errorf("read stream, %w", err)
		}

		if err = stream.Scan(buf[:n]); err != nil {
			return err // nolint: wrapcheck
		}
	}
}

func (m *streamMatcher) read(reader io.ReadSeeker, loc []int) ([]byte, error) {
	if len(loc) != findIndexMatches {
		return nil, fmt.Errorf("location, %w", ErrInvalid)
	}

	offset := int64(loc[0])
	size := loc[1] - loc[0]

	_, err := reader.Seek(offset, io.SeekStart)
	if err != nil {
		return nil, fmt.Errorf("seek stream, %w", err)
	}

	buf := make([]byte, size)

	_, err = reader.Read(buf)

	if err != nil {
		return nil, fmt.Errorf("read data, %w", err)
	}

	return buf, nil
}

func (m *streamMatcher) Find(reader io.ReadSeeker) []byte {
	loc := m.FindIndex(reader)

	buf, err := m.read(reader, loc)
	if err != nil {
		return nil
	}

	return buf
}

func (m *streamMatcher) FindIndex(reader io.Reader) []int {
	if m.Match(reader) && len(m.matched) == 1 {
		return []int{int(m.matched[0].from), int(m.matched[0].to)}
	}

	return nil
}

func (m *streamMatcher) FindAll(reader io.ReadSeeker, n int) (result [][]byte) {
	for _, loc := range m.FindAllIndex(reader, n) {
		if buf, err := m.read(reader, loc); err == nil {
			result = append(result, buf)
		}
	}

	return
}

func (m *streamMatcher) FindAllIndex(reader io.Reader, n int) (locs [][]int) {
	m.n = n

	if err := m.scan(reader); (err == nil || errors.Is(err, ErrScanTerminated)) && len(m.matched) > 0 {
		for _, e := range m.matched {
			locs = append(locs, []int{int(e.from), int(e.to)})
		}
	}

	return
}

func (m *streamMatcher) Match(reader io.Reader) bool {
	m.n = 1

	err := m.scan(reader)

	return (err == nil || errors.Is(err, ErrScanTerminated)) && len(m.matched) == m.n
}

type vectoredMatcher struct {
	*vectoredScanner
}

func newVectoredMatcher(scanner *vectoredScanner) *vectoredMatcher {
	return &vectoredMatcher{vectoredScanner: scanner}
}

var _ StreamCompressor = (*streamDatabase)(nil)

func (db *streamDatabase) Compress(s Stream) ([]byte, error) {
	size, err := db.StreamSize()
	if err != nil {
		return nil, fmt.Errorf("stream size, %w", err)
	}

	buf := make([]byte, size)

	buf, err = hsCompressStream(s.(*stream).stream, buf)

	if err != nil {
		return nil, fmt.Errorf("compress stream, %w", err)
	}

	return buf, nil
}

func (db *streamDatabase) Expand(buf []byte, flags ScanFlag, sc *Scratch,
	handler MatchHandler, context interface{}) (Stream, error) {
	var s hsStream

	err := hsExpandStream(db.db, &s, buf)
	if err != nil {
		return nil, fmt.Errorf("expand stream, %w", err)
	}

	ownedScratch := false

	if sc == nil {
		sc, err = NewScratch(db)
		if err != nil {
			return nil, fmt.Errorf("create scratch, %w", err)
		}

		ownedScratch = true
	}

	return &stream{s, flags, sc.s, hsMatchEventHandler(handler), context, ownedScratch}, nil
}

func (db *streamDatabase) ResetAndExpand(s Stream, buf []byte, flags ScanFlag, sc *Scratch,
	handler MatchHandler, context interface{}) (Stream, error) {
	ss, ok := s.(*stream)
	if !ok {
		return nil, fmt.Errorf("stream %v, %w", s, ErrUnexpected)
	}

	ownedScratch := false

	if sc == nil {
		var err error

		sc, err = NewScratch(db)
		if err != nil {
			return nil, fmt.Errorf("create scratch, %w", err)
		}

		ownedScratch = true
	}

	err := hsResetAndExpandStream(ss.stream, buf, ss.scratch, ss.handler, ss.context)
	if err != nil {
		return nil, fmt.Errorf("reset and expand stream, %w", err)
	}

	return &stream{ss.stream, flags, sc.s, hsMatchEventHandler(handler), context, ownedScratch}, nil
}<|MERGE_RESOLUTION|>--- conflicted
+++ resolved
@@ -455,11 +455,7 @@
 
 	err := m.scan(data)
 
-<<<<<<< HEAD
-	return len(m.matched) == 1 || (err != nil && err.(HsError) == ErrScanTerminated)
-=======
 	return (err == nil || errors.Is(err, ErrScanTerminated)) && len(m.matched) == m.n
->>>>>>> edd6ee38
 }
 
 func (m *blockMatcher) MatchString(s string) bool {
