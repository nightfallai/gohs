package hyperscan

import (
	"errors"
	"fmt"
	"reflect"
	"runtime"
	"sort"
	"strconv"
	"strings"
	"unsafe"

	"github.com/flier/gohs/hyperscan/handle"
)

/*
#cgo pkg-config: libhs
#cgo linux LDFLAGS: -lm -lstdc++
#cgo darwin LDFLAGS: -lstdc++

#include <stdlib.h>
#include <limits.h>
#include <stdint.h>

#include <hs.h>

static inline void* aligned64_malloc(size_t size) {
	void* result;
#ifdef _WIN32
	result = _aligned_malloc(size, 64);
#else
	if (posix_memalign(&result, 64, size)) {
		result = 0;
	}
#endif
	return result;
}

static inline void aligned64_free(void *ptr) {
#ifdef _WIN32
	_aligned_free(ptr);
#else
	free(ptr);
#endif
}

#define DEFINE_ALLOCTOR(ID, TYPE) \
	extern void *hs ## ID ## Alloc(size_t size); \
	extern void hs ## ID ## Free(void *ptr); \
	static inline void *hs ## ID ## Alloc_cgo(size_t size) { return hs ## ID ## Alloc(size); } \
	static inline void hs ## ID ## Free_cgo(void *ptr) { hs ## ID ## Free(ptr); } \
	static inline hs_error_t hs_set_ ## TYPE ## _allocator_cgo() \
	{ return hs_set_ ## TYPE ## _allocator(hs ## ID ## Alloc_cgo, hs ## ID ## Free_cgo); } \
	static inline hs_error_t hs_clear_ ## TYPE ## _allocator_cgo() \
	{ return hs_set_ ## TYPE ## _allocator(NULL, NULL); }

DEFINE_ALLOCTOR(Db, database);
DEFINE_ALLOCTOR(Misc, misc);
DEFINE_ALLOCTOR(Scratch, scratch);
DEFINE_ALLOCTOR(Stream, stream);

extern int hsMatchEventCallback(unsigned int id, unsigned long long from, unsigned long long to, unsigned int flags, void *context);
*/
import "C"

// CompileFlag represents a pattern flag
type CompileFlag uint

const (
	// Caseless represents set case-insensitive matching.
	Caseless CompileFlag = C.HS_FLAG_CASELESS
	// DotAll represents matching a `.` will not exclude newlines.
	DotAll CompileFlag = C.HS_FLAG_DOTALL
	// MultiLine set multi-line anchoring.
	MultiLine CompileFlag = C.HS_FLAG_MULTILINE
	// SingleMatch set single-match only mode.
	SingleMatch CompileFlag = C.HS_FLAG_SINGLEMATCH
	// AllowEmpty allow expressions that can match against empty buffers.
	AllowEmpty CompileFlag = C.HS_FLAG_ALLOWEMPTY
	// Utf8Mode enable UTF-8 mode for this expression.
	Utf8Mode CompileFlag = C.HS_FLAG_UTF8
	// UnicodeProperty enable Unicode property support for this expression.
	UnicodeProperty CompileFlag = C.HS_FLAG_UCP
	// PrefilterMode enable prefiltering mode for this expression.
	PrefilterMode CompileFlag = C.HS_FLAG_PREFILTER
	// SomLeftMost enable leftmost start of match reporting.
	SomLeftMost CompileFlag = C.HS_FLAG_SOM_LEFTMOST
)

var compileFlags = map[rune]CompileFlag{
	'i': Caseless,
	's': DotAll,
	'm': MultiLine,
	'H': SingleMatch,
	'V': AllowEmpty,
	'8': Utf8Mode,
	'W': UnicodeProperty,
	'P': PrefilterMode,
	'L': SomLeftMost,
}

var deprecatedCompileFlags = map[rune]CompileFlag{
	'o': SingleMatch,
	'e': AllowEmpty,
	'u': Utf8Mode,
	'p': UnicodeProperty,
	'f': PrefilterMode,
	'l': SomLeftMost,
}

/*
ParseCompileFlag parse the compile pattern flags from string

	i	Caseless 		Case-insensitive matching
	s	DotAll			Dot (.) will match newlines
	m	MultiLine		Multi-line anchoring
	H	SingleMatch		Report match ID at most once (`o` deprecated)
	V	AllowEmpty		Allow patterns that can match against empty buffers (`e` deprecated)
	8	Utf8Mode		UTF-8 mode (`u` deprecated)
	W	UnicodeProperty		Unicode property support (`p` deprecated)
	P	PrefilterMode		Prefiltering mode (`f` deprecated)
	L	SomLeftMost		Leftmost start of match reporting (`l` deprecated)
	C	Combination		Logical combination of patterns (Hyperscan 5.0)
	Q	Quiet			Quiet at matching (Hyperscan 5.0)
*/
func ParseCompileFlag(s string) (CompileFlag, error) {
	var flags CompileFlag

	for _, c := range s {
		if flag, exists := compileFlags[c]; exists {
			flags |= flag
		} else if flag, exists := deprecatedCompileFlags[c]; exists {
			flags |= flag
		} else {
			return 0, fmt.Errorf("flag `%c`, %w", c, ErrUnexpected)
		}
	}

	return flags, nil
}

func (flags CompileFlag) String() string {
	var values []string

	for c, flag := range compileFlags {
		if (flags & flag) == flag {
			values = append(values, string(c))
		}
	}

	sort.Strings(values)

	return strings.Join(values, "")
}

// CpuFeature is the CPU feature support flags
type CpuFeature int // nolint: golint,stylecheck

const (
	// AVX2 is a CPU features flag indicates that the target platform supports AVX2 instructions.
	AVX2 CpuFeature = C.HS_CPU_FEATURES_AVX2
	// AVX512 is a CPU features flag indicates that the target platform supports AVX512 instructions, specifically AVX-512BW. Using AVX512 implies the use of AVX2.
	AVX512 CpuFeature = C.HS_CPU_FEATURES_AVX512
)

// TuneFlag is the tuning flags
type TuneFlag int

const (
	// Generic indicates that the compiled database should not be tuned for any particular target platform.
	Generic TuneFlag = C.HS_TUNE_FAMILY_GENERIC
	// SandyBridge indicates that the compiled database should be tuned for the Sandy Bridge microarchitecture.
	SandyBridge TuneFlag = C.HS_TUNE_FAMILY_SNB
	// IvyBridge indicates that the compiled database should be tuned for the Ivy Bridge microarchitecture.
	IvyBridge TuneFlag = C.HS_TUNE_FAMILY_IVB
	// Haswell indicates that the compiled database should be tuned for the Haswell microarchitecture.
	Haswell TuneFlag = C.HS_TUNE_FAMILY_HSW
	// Silvermont indicates that the compiled database should be tuned for the Silvermont microarchitecture.
	Silvermont TuneFlag = C.HS_TUNE_FAMILY_SLM
	// Broadwell indicates that the compiled database should be tuned for the Broadwell microarchitecture.
	Broadwell TuneFlag = C.HS_TUNE_FAMILY_BDW
	// Skylake indicates that the compiled database should be tuned for the Skylake microarchitecture.
	Skylake TuneFlag = C.HS_TUNE_FAMILY_SKL
	// SkylakeServer indicates that the compiled database should be tuned for the Skylake Server microarchitecture.
	SkylakeServer TuneFlag = C.HS_TUNE_FAMILY_SKX
	// Goldmont indicates that the compiled database should be tuned for the Goldmont microarchitecture.
	Goldmont TuneFlag = C.HS_TUNE_FAMILY_GLM
)

// ModeFlag represents the compile mode flags
type ModeFlag uint

const (
	// BlockMode for the block scan (non-streaming) database.
	BlockMode ModeFlag = C.HS_MODE_BLOCK
	// NoStreamMode is alias for Block.
	NoStreamMode ModeFlag = C.HS_MODE_NOSTREAM
	// StreamMode for the streaming database.
	StreamMode ModeFlag = C.HS_MODE_STREAM
	// VectoredMode for the vectored scanning database.
	VectoredMode ModeFlag = C.HS_MODE_VECTORED
	// SomHorizonLargeMode use full precision to track start of match offsets in stream state.
	SomHorizonLargeMode ModeFlag = C.HS_MODE_SOM_HORIZON_LARGE
	// SomHorizonMediumMode use medium precision to track start of match offsets in stream state. (within 2^32 bytes)
	SomHorizonMediumMode ModeFlag = C.HS_MODE_SOM_HORIZON_MEDIUM
	// SomHorizonSmallMode use limited precision to track start of match offsets in stream state. (within 2^16 bytes)
	SomHorizonSmallMode ModeFlag = C.HS_MODE_SOM_HORIZON_SMALL
	// ModeMask represents the mask of database mode
	ModeMask ModeFlag = 0xFF
)

var modeFlags = map[string]ModeFlag{
	"STREAM":   StreamMode,
	"NOSTREAM": BlockMode,
	"VECTORED": VectoredMode,
	"BLOCK":    BlockMode,
}

// ParseModeFlag parse a database mode from string
func ParseModeFlag(s string) (ModeFlag, error) {
	if mode, exists := modeFlags[strings.ToUpper(s)]; exists {
		return mode, nil
	}

	return BlockMode, fmt.Errorf("database mode %s, %w", s, ErrUnexpected)
}

func (m ModeFlag) String() string {
	switch m & 0xF {
	case BlockMode:
		return "BLOCK"
	case StreamMode:
		return "STREAM"
	case VectoredMode:
		return "VECTORED"
	default:
		panic(fmt.Sprintf("unknown mode: %d", m))
	}
}

// ScanFlag represents a scan flag
type ScanFlag uint

// HsError represents an error
type HsError int

const (
	// ErrSuccess is the error returned if the engine completed normally.
	ErrSuccess HsError = C.HS_SUCCESS
	// ErrInvalid is the error returned if a parameter passed to this function was invalid.
	ErrInvalid HsError = C.HS_INVALID
	// ErrNoMemory is the error returned if a memory allocation failed.
	ErrNoMemory HsError = C.HS_NOMEM
	// ErrScanTerminated is the error returned if the engine was terminated by callback.
	ErrScanTerminated HsError = C.HS_SCAN_TERMINATED
	// ErrCompileError is the error returned if the pattern compiler failed.
	ErrCompileError HsError = C.HS_COMPILER_ERROR
	// ErrDatabaseVersionError is the error returned if the given database was built for a different version of Hyperscan.
	ErrDatabaseVersionError HsError = C.HS_DB_VERSION_ERROR
	// ErrDatabasePlatformError is the error returned if the given database was built for a different platform (i.e., CPU type).
	ErrDatabasePlatformError HsError = C.HS_DB_PLATFORM_ERROR
	// ErrDatabaseModeError is the error returned if the given database was built for a different mode of operation.
	ErrDatabaseModeError HsError = C.HS_DB_MODE_ERROR
	// ErrBadAlign is the error returned if a parameter passed to this function was not correctly aligned.
	ErrBadAlign HsError = C.HS_BAD_ALIGN
	// ErrBadAlloc is the error returned if the memory allocator did not correctly return memory suitably aligned.
	ErrBadAlloc HsError = C.HS_BAD_ALLOC
	// ErrScratchInUse is the error returned if the scratch region was already in use.
	ErrScratchInUse HsError = C.HS_SCRATCH_IN_USE
	// ErrArchError is the error returned if unsupported CPU architecture.
	ErrArchError HsError = C.HS_ARCH_ERROR
)

var hsErrorMessages = map[HsError]string{
	C.HS_SUCCESS:           "The engine completed normally.",
	C.HS_INVALID:           "A parameter passed to this function was invalid.",
	C.HS_NOMEM:             "A memory allocation failed.",
	C.HS_SCAN_TERMINATED:   "The engine was terminated by callback.",
	C.HS_COMPILER_ERROR:    "The pattern compiler failed.",
	C.HS_DB_VERSION_ERROR:  "The given database was built for a different version of Hyperscan.",
	C.HS_DB_PLATFORM_ERROR: "The given database was built for a different platform (i.e., CPU type).",
	C.HS_DB_MODE_ERROR:     "The given database was built for a different mode of operation.",
	C.HS_BAD_ALIGN:         "A parameter passed to this function was not correctly aligned.",
	C.HS_BAD_ALLOC:         "The memory allocator did not correctly return aligned memory.",
	C.HS_SCRATCH_IN_USE:    "The scratch region was already in use.",
	C.HS_ARCH_ERROR:        "Unsupported CPU architecture.",
}

func (e HsError) Error() string {
	if msg, exists := hsErrorMessages[e]; exists {
		return msg
	}

	return fmt.Sprintf("unexpected error, %d", int(e))
}

type compileError struct {
	msg  string
	expr int
}

// A human-readable error message describing the error.
func (e *compileError) Error() string { return e.msg }

// The zero-based number of the expression that caused the error (if this can be determined).
// If the error is not specific to an expression, then this value will be less than zero.
func (e *compileError) Expression() int { return e.expr }

type hsPlatformInfo struct {
	platform C.struct_hs_platform_info
}

// Tune returns the tuning flags of the platform.
func (i *hsPlatformInfo) Tune() TuneFlag { return TuneFlag(i.platform.tune) }

// CpuFeatures returns the CPU features of the platform.
func (i *hsPlatformInfo) CpuFeatures() CpuFeature { return CpuFeature(i.platform.cpu_features) } // nolint: golint,stylecheck

func newPlatformInfo(tune TuneFlag, cpu CpuFeature) *hsPlatformInfo {
	var platform C.struct_hs_platform_info

	platform.tune = C.uint(tune)
	platform.cpu_features = C.ulonglong(cpu)

	return &hsPlatformInfo{platform}
}

func hsPopulatePlatform() (*hsPlatformInfo, error) {
	var platform C.struct_hs_platform_info

	if ret := C.hs_populate_platform(&platform); ret != C.HS_SUCCESS {
		return nil, HsError(ret)
	}

	return &hsPlatformInfo{platform}, nil
}

type (
	hsDatabase *C.hs_database_t
	hsScratch  *C.hs_scratch_t
	hsStream   *C.hs_stream_t
)

// ExprInfo containing information related to an expression
type ExprInfo struct {
	MinWidth        uint // The minimum length in bytes of a match for the pattern.
	MaxWidth        uint // The maximum length in bytes of a match for the pattern.
	ReturnUnordered bool // Whether this expression can produce matches that are not returned in order, such as those produced by assertions.
	AtEndOfData     bool // Whether this expression can produce matches at end of data (EOD).
	OnlyAtEndOfData bool // Whether this expression can *only* produce matches at end of data (EOD).
}

// UnboundedMaxWidth represents the pattern expression has an unbounded maximum width
const UnboundedMaxWidth = C.UINT_MAX

func newExprInfo(info *C.hs_expr_info_t) *ExprInfo {
	return &ExprInfo{
		MinWidth:        uint(info.min_width),
		MaxWidth:        uint(info.max_width),
		ReturnUnordered: info.unordered_matches != 0,
		AtEndOfData:     info.matches_at_eod != 0,
		OnlyAtEndOfData: info.matches_only_at_eod != 0,
	}
}

// ExtFlag are used in ExprExt.Flags to indicate which fields are used.
type ExtFlag uint64

const (
	// ExtMinOffset is a flag indicating that the ExprExt.MinOffset field is used.
	ExtMinOffset ExtFlag = C.HS_EXT_FLAG_MIN_OFFSET
	// ExtMaxOffset is a flag indicating that the ExprExt.MaxOffset field is used.
	ExtMaxOffset ExtFlag = C.HS_EXT_FLAG_MAX_OFFSET
	// ExtMinLength is a flag indicating that the ExprExt.MinLength field is used.
	ExtMinLength ExtFlag = C.HS_EXT_FLAG_MIN_LENGTH
	// ExtEditDistance is a flag indicating that the ExprExt.EditDistance field is used.
	ExtEditDistance ExtFlag = C.HS_EXT_FLAG_EDIT_DISTANCE
	// ExtHammingDistance is a flag indicating that the ExprExt.HammingDistance field is used.
	ExtHammingDistance ExtFlag = C.HS_EXT_FLAG_HAMMING_DISTANCE
)

// Ext is a option containing additional parameters related to an expression.
type Ext func(ext *ExprExt)

// MinOffset given the minimum end offset in the data stream at which this expression should match successfully.
func MinOffset(n uint64) Ext {
	return func(ext *ExprExt) {
		ext.Flags |= ExtMinOffset
		ext.MinOffset = n
	}
}

// MaxOffset given the maximum end offset in the data stream at which this expression should match successfully.
func MaxOffset(n uint64) Ext {
	return func(ext *ExprExt) {
		ext.Flags |= ExtMaxOffset
		ext.MaxOffset = n
	}
}

// MinLength given the minimum match length (from start to end) required to successfully match this expression.
func MinLength(n uint64) Ext {
	return func(ext *ExprExt) {
		ext.Flags |= ExtMinLength
		ext.MinLength = n
	}
}

// EditDistance allow patterns to approximately match within this edit distance.
func EditDistance(n uint32) Ext {
	return func(ext *ExprExt) {
		ext.Flags |= ExtEditDistance
		ext.EditDistance = n
	}
}

// HammingDistance allow patterns to approximately match within this Hamming distance.
func HammingDistance(n uint32) Ext {
	return func(ext *ExprExt) {
		ext.Flags |= ExtHammingDistance
		ext.HammingDistance = n
	}
}

// ExprExt is a structure containing additional parameters related to an expression.
type ExprExt struct {
	Flags           ExtFlag // Flags governing which parts of this structure are to be used by the compiler.
	MinOffset       uint64  // The minimum end offset in the data stream at which this expression should match successfully.
	MaxOffset       uint64  // The maximum end offset in the data stream at which this expression should match successfully.
	MinLength       uint64  // The minimum match length (from start to end) required to successfully match this expression.
	EditDistance    uint32  // Allow patterns to approximately match within this edit distance.
	HammingDistance uint32  // Allow patterns to approximately match within this Hamming distance.
}

// With specifies the additional parameters related to an expression.
func (ext *ExprExt) With(exts ...Ext) *ExprExt {
	for _, f := range exts {
		f(ext)
	}

	return ext
}

func (ext *ExprExt) String() string {
	var values []string

	if (ext.Flags & ExtMinOffset) == ExtMinOffset {
		values = append(values, fmt.Sprintf("min_offset=%d", ext.MinOffset))
	}

	if (ext.Flags & ExtMaxOffset) == ExtMaxOffset {
		values = append(values, fmt.Sprintf("max_offset=%d", ext.MaxOffset))
	}

	if (ext.Flags & ExtMinLength) == ExtMinLength {
		values = append(values, fmt.Sprintf("min_length=%d", ext.MinLength))
	}

	if (ext.Flags & ExtEditDistance) == ExtEditDistance {
		values = append(values, fmt.Sprintf("edit_distance=%d", ext.EditDistance))
	}

	if (ext.Flags & ExtHammingDistance) == ExtHammingDistance {
		values = append(values, fmt.Sprintf("hamming_distance=%d", ext.HammingDistance))
	}

	return "{" + strings.Join(values, ",") + "}"
}

const keyValuePair = 2

// ParseExprExt parse containing additional parameters from string
func ParseExprExt(s string) (ext *ExprExt, err error) {
	ext = new(ExprExt)

	if strings.HasPrefix(s, "{") && strings.HasSuffix(s, "}") {
		s = strings.TrimSuffix(strings.TrimPrefix(s, "{"), "}")
	}

	for _, s := range strings.Split(s, ",") {
		parts := strings.SplitN(s, "=", keyValuePair)

		if len(parts) != keyValuePair {
			continue
		}

		key := strings.ToLower(parts[0])
		value := parts[1]

		var n int

		if n, err = strconv.Atoi(value); err != nil {
			return
		}

		switch key {
		case "min_offset":
			ext.Flags |= ExtMinOffset
			ext.MinOffset = uint64(n)

		case "max_offset":
			ext.Flags |= ExtMaxOffset
			ext.MaxOffset = uint64(n)

		case "min_length":
			ext.Flags |= ExtMinLength
			ext.MinLength = uint64(n)

		case "edit_distance":
			ext.Flags |= ExtEditDistance
			ext.EditDistance = uint32(n)

		case "hamming_distance":
			ext.Flags |= ExtHammingDistance
			ext.HammingDistance = uint32(n)
		}
	}

	return // nolint: nakedret
}

type (
	hsAllocFunc func(uint) unsafe.Pointer
	hsFreeFunc  func(unsafe.Pointer)
)

type hsAllocator struct {
	Alloc hsAllocFunc
	Free  hsFreeFunc
}

var (
	dbAllocator      hsAllocator
	miscAllocator    hsAllocator
	scratchAllocator hsAllocator
	streamAllocator  hsAllocator
)

func hsDefaultAlloc(size uint) unsafe.Pointer {
	return C.aligned64_malloc(C.size_t(size))
}

func hsDefaultFree(ptr unsafe.Pointer) {
	C.aligned64_free(ptr)
}

//export hsDbAlloc
func hsDbAlloc(size C.size_t) unsafe.Pointer {
	if dbAllocator.Alloc != nil {
		return dbAllocator.Alloc(uint(size))
	}

	return hsDefaultAlloc(uint(size))
}

//export hsDbFree
func hsDbFree(ptr unsafe.Pointer) {
	if dbAllocator.Free != nil {
		dbAllocator.Free(ptr)
	} else {
		hsDefaultFree(ptr)
	}
}

func hsSetDatabaseAllocator(allocFunc hsAllocFunc, freeFunc hsFreeFunc) error {
	dbAllocator = hsAllocator{allocFunc, freeFunc}

	if ret := C.hs_set_database_allocator_cgo(); ret != C.HS_SUCCESS {
		return HsError(ret)
	}

	return nil
}

func hsClearDatabaseAllocator() error {
	if ret := C.hs_clear_database_allocator_cgo(); ret != C.HS_SUCCESS {
		return HsError(ret)
	}

	return nil
}

//export hsMiscAlloc
func hsMiscAlloc(size C.size_t) unsafe.Pointer {
	if miscAllocator.Alloc != nil {
		return miscAllocator.Alloc(uint(size))
	}

	return hsDefaultAlloc(uint(size))
}

//export hsMiscFree
func hsMiscFree(ptr unsafe.Pointer) {
	if miscAllocator.Free != nil {
		miscAllocator.Free(ptr)
	} else {
		hsDefaultFree(ptr)
	}
}

func hsSetMiscAllocator(allocFunc hsAllocFunc, freeFunc hsFreeFunc) error {
	miscAllocator = hsAllocator{allocFunc, freeFunc}

	if ret := C.hs_set_misc_allocator_cgo(); ret != C.HS_SUCCESS {
		return HsError(ret)
	}

	return nil
}

func hsClearMiscAllocator() error {
	if ret := C.hs_clear_misc_allocator_cgo(); ret != C.HS_SUCCESS {
		return HsError(ret)
	}

	return nil
}

//export hsScratchAlloc
func hsScratchAlloc(size C.size_t) unsafe.Pointer {
	if scratchAllocator.Alloc != nil {
		return scratchAllocator.Alloc(uint(size))
	}

	return hsDefaultAlloc(uint(size))
}

//export hsScratchFree
func hsScratchFree(ptr unsafe.Pointer) {
	if scratchAllocator.Free != nil {
		scratchAllocator.Free(ptr)
	} else {
		hsDefaultFree(ptr)
	}
}

func hsSetScratchAllocator(allocFunc hsAllocFunc, freeFunc hsFreeFunc) error {
	scratchAllocator = hsAllocator{allocFunc, freeFunc}

	if ret := C.hs_set_scratch_allocator_cgo(); ret != C.HS_SUCCESS {
		return HsError(ret)
	}

	return nil
}

func hsClearScratchAllocator() error {
	if ret := C.hs_clear_scratch_allocator_cgo(); ret != C.HS_SUCCESS {
		return HsError(ret)
	}

	return nil
}

//export hsStreamAlloc
func hsStreamAlloc(size C.size_t) unsafe.Pointer {
	if streamAllocator.Alloc != nil {
		return streamAllocator.Alloc(uint(size))
	}

	return hsDefaultAlloc(uint(size))
}

//export hsStreamFree
func hsStreamFree(ptr unsafe.Pointer) {
	if streamAllocator.Free != nil {
		streamAllocator.Free(ptr)
	} else {
		hsDefaultFree(ptr)
	}
}

func hsSetStreamAllocator(allocFunc hsAllocFunc, freeFunc hsFreeFunc) error {
	streamAllocator = hsAllocator{allocFunc, freeFunc}

	if ret := C.hs_set_stream_allocator_cgo(); ret != C.HS_SUCCESS {
		return HsError(ret)
	}

	return nil
}

func hsClearStreamAllocator() error {
	if ret := C.hs_clear_stream_allocator_cgo(); ret != C.HS_SUCCESS {
		return HsError(ret)
	}

	return nil
}

func hsVersion() string {
	return C.GoString(C.hs_version())
}

func hsValidPlatform() error {
	if ret := C.hs_valid_platform(); ret != C.HS_SUCCESS {
		return HsError(ret)
	}

	return nil
}

func hsFreeDatabase(db hsDatabase) (err error) {
	if ret := C.hs_free_database(db); ret != C.HS_SUCCESS {
		err = HsError(ret)
	}

	return
}

func hsSerializeDatabase(db hsDatabase) (b []byte, err error) {
	var data *C.char
	var length C.size_t

	ret := C.hs_serialize_database(db, &data, &length)
	if ret != C.HS_SUCCESS {
		err = HsError(ret)
	} else {
		defer C.free(unsafe.Pointer(data))

		b = C.GoBytes(unsafe.Pointer(data), C.int(length))
	}

	return
}

func hsDeserializeDatabase(data []byte) (hsDatabase, error) {
	var db *C.hs_database_t

	ret := C.hs_deserialize_database((*C.char)(unsafe.Pointer(&data[0])), C.size_t(len(data)), &db)

	runtime.KeepAlive(data)

	if ret != C.HS_SUCCESS {
		return nil, HsError(ret)
	}

	return db, nil
}

func hsDeserializeDatabaseAt(data []byte, db hsDatabase) error {
	ret := C.hs_deserialize_database_at((*C.char)(unsafe.Pointer(&data[0])), C.size_t(len(data)), db)

	runtime.KeepAlive(data)

	if ret != C.HS_SUCCESS {
		return HsError(ret)
	}

	return nil
}

func hsStreamSize(db hsDatabase) (int, error) {
	var size C.size_t

	if ret := C.hs_stream_size(db, &size); ret != C.HS_SUCCESS {
		return 0, HsError(ret)
	}

	return int(size), nil
}

func hsDatabaseSize(db hsDatabase) (int, error) {
	var size C.size_t

	if ret := C.hs_database_size(db, &size); ret != C.HS_SUCCESS {
		return -1, HsError(ret)
	}

	return int(size), nil
}

func hsSerializedDatabaseSize(data []byte) (int, error) {
	var size C.size_t

	ret := C.hs_serialized_database_size((*C.char)(unsafe.Pointer(&data[0])), C.size_t(len(data)), &size)

	runtime.KeepAlive(data)

	if ret != C.HS_SUCCESS {
		return 0, HsError(ret)
	}

	return int(size), nil
}

func hsDatabaseInfo(db hsDatabase) (string, error) {
	var info *C.char

	if ret := C.hs_database_info(db, &info); ret != C.HS_SUCCESS {
		return "", HsError(ret)
	}

	defer C.free(unsafe.Pointer(info))

	return C.GoString(info), nil
}

func hsSerializedDatabaseInfo(data []byte) (string, error) {
	var info *C.char

	ret := C.hs_serialized_database_info((*C.char)(unsafe.Pointer(&data[0])), C.size_t(len(data)), &info)

	runtime.KeepAlive(data)

	if ret != C.HS_SUCCESS {
		return "", HsError(ret)
	}

	defer C.free(unsafe.Pointer(info))

	return C.GoString(info), nil
}

func hsCompile(expression string, flags CompileFlag, mode ModeFlag, info *hsPlatformInfo) (hsDatabase, error) {
	var db *C.hs_database_t
	var err *C.hs_compile_error_t
	var platform *C.hs_platform_info_t

	if info != nil {
		platform = &info.platform
	}

	expr := C.CString(expression)

	defer C.free(unsafe.Pointer(expr))

	ret := C.hs_compile(expr, C.uint(flags), C.uint(mode), platform, &db, &err)

	if err != nil {
		defer C.hs_free_compile_error(err)
	}

	if ret == C.HS_SUCCESS {
		return db, nil
	}

	if ret == C.HS_COMPILER_ERROR && err != nil {
		return nil, &compileError{C.GoString(err.message), int(err.expression)}
	}

	return nil, fmt.Errorf("compile error %d, %w", int(ret), ErrCompileError)
}

func hsCompileMulti(patterns []*Pattern, mode ModeFlag, info *hsPlatformInfo) (hsDatabase, error) {
	var db *C.hs_database_t
	var err *C.hs_compile_error_t
	var platform *C.hs_platform_info_t

	if info != nil {
		platform = &info.platform
	}

<<<<<<< HEAD
	count := len(patterns)

	cexprs := (**C.char)(C.calloc(C.size_t(count), C.size_t(unsafe.Sizeof(uintptr(0)))))
	exprs := *(*[]*C.char)(unsafe.Pointer(&reflect.SliceHeader{
		Data: uintptr(unsafe.Pointer(cexprs)),
		Len:  count,
		Cap:  count,
	}))

	cflags := (*C.uint)(C.calloc(C.size_t(count), C.size_t(unsafe.Sizeof(C.uint(0)))))
	flags := *(*[]C.uint)(unsafe.Pointer(&reflect.SliceHeader{
		Data: uintptr(unsafe.Pointer(cflags)),
		Len:  count,
		Cap:  count,
	}))

	cids := (*C.uint)(C.calloc(C.size_t(count), C.size_t(unsafe.Sizeof(C.uint(0)))))
	ids := *(*[]C.uint)(unsafe.Pointer(&reflect.SliceHeader{
		Data: uintptr(unsafe.Pointer(cids)),
		Len:  count,
		Cap:  count,
	}))

	cexts := (**C.hs_expr_ext_t)(C.calloc(C.size_t(count), C.size_t(unsafe.Sizeof(uintptr(0)))))
	exts := *(*[]*C.hs_expr_ext_t)(unsafe.Pointer(&reflect.SliceHeader{
		Data: uintptr(unsafe.Pointer(cexts)),
		Len:  count,
		Cap:  count,
	}))
=======
	cexprs := (**C.char)(C.calloc(C.size_t(len(patterns)), C.size_t(unsafe.Sizeof(uintptr(0)))))
	exprs := (*[1 << 30]*C.char)(unsafe.Pointer(cexprs))[:len(patterns):len(patterns)]

	cflags := (*C.uint)(C.calloc(C.size_t(len(patterns)), C.size_t(unsafe.Sizeof(C.uint(0)))))
	flags := (*[1 << 30]C.uint)(unsafe.Pointer(cflags))[:len(patterns):len(patterns)]

	cids := (*C.uint)(C.calloc(C.size_t(len(patterns)), C.size_t(unsafe.Sizeof(C.uint(0)))))
	ids := (*[1 << 30]C.uint)(unsafe.Pointer(cids))[:len(patterns):len(patterns)]

	cexts := (**C.hs_expr_ext_t)(C.calloc(C.size_t(len(patterns)), C.size_t(unsafe.Sizeof(uintptr(0)))))
	exts := (*[1 << 30]*C.hs_expr_ext_t)(unsafe.Pointer(cexts))[:len(patterns):len(patterns)]
>>>>>>> edd6ee38

	for i, pattern := range patterns {
		exprs[i] = C.CString(string(pattern.Expression))
		flags[i] = C.uint(pattern.Flags)
		ids[i] = C.uint(pattern.Id)
		exts[i] = (*C.hs_expr_ext_t)(unsafe.Pointer(pattern.ext))
	}

	ret := C.hs_compile_ext_multi(cexprs, cflags, cids, cexts, C.uint(count), C.uint(mode), platform, &db, &err)

	for _, expr := range exprs {
		C.free(unsafe.Pointer(expr))
	}

	C.free(unsafe.Pointer(cexprs))
	C.free(unsafe.Pointer(cflags))
	C.free(unsafe.Pointer(cexts))
	C.free(unsafe.Pointer(cids))

	runtime.KeepAlive(patterns)

	if err != nil {
		defer C.hs_free_compile_error(err)
	}

	if ret == C.HS_SUCCESS {
		return db, nil
	}

	if ret == C.HS_COMPILER_ERROR && err != nil {
		return nil, &compileError{C.GoString(err.message), int(err.expression)}
	}

	return nil, fmt.Errorf("compile error %d, %w", int(ret), ErrCompileError)
}

func hsExpressionInfo(expression string, flags CompileFlag) (*ExprInfo, error) {
	var info *C.hs_expr_info_t
	var err *C.hs_compile_error_t

	expr := C.CString(expression)

	defer C.free(unsafe.Pointer(expr))

	ret := C.hs_expression_info(expr, C.uint(flags), &info, &err)

	if ret == C.HS_SUCCESS && info != nil {
		defer hsMiscFree(unsafe.Pointer(info))

		return newExprInfo(info), nil
	}

	if err != nil {
		defer C.hs_free_compile_error(err)
	}

	if ret == C.HS_COMPILER_ERROR && err != nil {
		return nil, &compileError{C.GoString(err.message), int(err.expression)}
	}

	return nil, fmt.Errorf("compile error %d, %w", int(ret), ErrCompileError)
}

func hsExpressionExt(expression string, flags CompileFlag) (ext *ExprExt, info *ExprInfo, err error) {
	var exprInfo *C.hs_expr_info_t
	var compileErr *C.hs_compile_error_t

	ext = new(ExprExt)
	expr := C.CString(expression)

	defer C.free(unsafe.Pointer(expr))

	ret := C.hs_expression_ext_info(expr, C.uint(flags), (*C.hs_expr_ext_t)(unsafe.Pointer(ext)), &exprInfo, &compileErr)

	if exprInfo != nil {
		defer hsMiscFree(unsafe.Pointer(exprInfo))

		info = newExprInfo(exprInfo)
	}

	if compileErr != nil {
		defer C.hs_free_compile_error(compileErr)
	}

	if ret == C.HS_COMPILER_ERROR && compileErr != nil {
		err = &compileError{C.GoString(compileErr.message), int(compileErr.expression)}
	} else {
		err = fmt.Errorf("compile error %d, %w", int(ret), ErrCompileError)
	}

	return
}

func hsAllocScratch(db hsDatabase) (hsScratch, error) {
	var scratch *C.hs_scratch_t

	if ret := C.hs_alloc_scratch(db, &scratch); ret != C.HS_SUCCESS {
		return nil, HsError(ret)
	}

	return scratch, nil
}

func hsReallocScratch(db hsDatabase, scratch *hsScratch) error {
	if ret := C.hs_alloc_scratch(db, (**C.struct_hs_scratch)(scratch)); ret != C.HS_SUCCESS {
		return HsError(ret)
	}

	return nil
}

func hsCloneScratch(scratch hsScratch) (hsScratch, error) {
	var clone *C.hs_scratch_t

	if ret := C.hs_clone_scratch(scratch, &clone); ret != C.HS_SUCCESS {
		return nil, HsError(ret)
	}

	return clone, nil
}

func hsScratchSize(scratch hsScratch) (int, error) {
	var size C.size_t

	if ret := C.hs_scratch_size(scratch, &size); ret != C.HS_SUCCESS {
		return 0, HsError(ret)
	}

	return int(size), nil
}

func hsFreeScratch(scratch hsScratch) error {
	if ret := C.hs_free_scratch(scratch); ret != C.HS_SUCCESS {
		return HsError(ret)
	}

	return nil
}

type hsMatchEventHandler func(id uint, from, to uint64, flags uint, context interface{}) error

type hsMatchEventContext struct {
	handler hsMatchEventHandler
	context interface{}
}

//export hsMatchEventCallback
func hsMatchEventCallback(id C.uint, from, to C.ulonglong, flags C.uint, data unsafe.Pointer) C.int {
	ctx, ok := handle.Handle(data).Value().(hsMatchEventContext)
	if !ok {
		return C.HS_INVALID
	}

	err := ctx.handler(uint(id), uint64(from), uint64(to), uint(flags), ctx.context)
	if err != nil {
		var hsErr HsError
		if errors.As(err, &hsErr) {
			return C.int(hsErr)
		}

		return C.HS_SCAN_TERMINATED
	}

	return C.HS_SUCCESS
}

func hsScan(db hsDatabase, data []byte, flags ScanFlag, scratch hsScratch, onEvent hsMatchEventHandler, context interface{}) error {
	if data == nil {
		return HsError(C.HS_INVALID)
	}

	h := handle.New(hsMatchEventContext{onEvent, context})
	defer h.Delete()

	hdr := (*reflect.SliceHeader)(unsafe.Pointer(&data)) // FIXME: Zero-copy access to go data

	ret := C.hs_scan(db,
		(*C.char)(unsafe.Pointer(hdr.Data)),
		C.uint(hdr.Len),
		C.uint(flags),
		scratch,
		C.match_event_handler(C.hsMatchEventCallback),
		unsafe.Pointer(h))

	// Ensure go data is alive before the C function returns
	runtime.KeepAlive(data)

	if ret != C.HS_SUCCESS {
		return HsError(ret)
	}

	return nil
}

func hsScanVector(db hsDatabase, data [][]byte, flags ScanFlag, scratch hsScratch, onEvent hsMatchEventHandler, context interface{}) error {
	if data == nil {
		return HsError(C.HS_INVALID)
	}

	cdata := make([]uintptr, len(data))
	clength := make([]C.uint, len(data))

	for i, d := range data {
		if d == nil {
			return HsError(C.HS_INVALID)
		}

		// FIXME: Zero-copy access to go data
		hdr := (*reflect.SliceHeader)(unsafe.Pointer(&d)) // nolint: scopelint
		cdata[i] = uintptr(unsafe.Pointer(hdr.Data))
		clength[i] = C.uint(hdr.Len)
	}

	h := handle.New(hsMatchEventContext{onEvent, context})
	defer h.Delete()

	cdataHdr := (*reflect.SliceHeader)(unsafe.Pointer(&cdata))     // FIXME: Zero-copy access to go data
	clengthHdr := (*reflect.SliceHeader)(unsafe.Pointer(&clength)) // FIXME: Zero-copy access to go data

	ret := C.hs_scan_vector(db,
		(**C.char)(unsafe.Pointer(cdataHdr.Data)),
		(*C.uint)(unsafe.Pointer(clengthHdr.Data)),
		C.uint(cdataHdr.Len),
		C.uint(flags),
		scratch,
		C.match_event_handler(C.hsMatchEventCallback),
		unsafe.Pointer(h))

	// Ensure go data is alive before the C function returns
	runtime.KeepAlive(data)
	runtime.KeepAlive(cdata)
	runtime.KeepAlive(clength)

	if ret != C.HS_SUCCESS {
		return HsError(ret)
	}

	return nil
}

func hsOpenStream(db hsDatabase, flags ScanFlag) (hsStream, error) {
	var stream *C.hs_stream_t

	if ret := C.hs_open_stream(db, C.uint(flags), &stream); ret != C.HS_SUCCESS {
		return nil, HsError(ret)
	}

	return stream, nil
}

func hsScanStream(stream hsStream, data []byte, flags ScanFlag, scratch hsScratch, onEvent hsMatchEventHandler, context interface{}) error {
	if data == nil {
		return HsError(C.HS_INVALID)
	}

	h := handle.New(hsMatchEventContext{onEvent, context})
	defer h.Delete()

	hdr := (*reflect.SliceHeader)(unsafe.Pointer(&data)) // FIXME: Zero-copy access to go data

	ret := C.hs_scan_stream(stream,
		(*C.char)(unsafe.Pointer(hdr.Data)),
		C.uint(hdr.Len),
		C.uint(flags),
		scratch,
		C.match_event_handler(C.hsMatchEventCallback),
		unsafe.Pointer(h))

	// Ensure go data is alive before the C function returns
	runtime.KeepAlive(data)

	if ret != C.HS_SUCCESS {
		return HsError(ret)
	}

	return nil
}

func hsCloseStream(stream hsStream, scratch hsScratch, onEvent hsMatchEventHandler, context interface{}) error {
	h := handle.New(hsMatchEventContext{onEvent, context})
	defer h.Delete()

	ret := C.hs_close_stream(stream,
		scratch,
		C.match_event_handler(C.hsMatchEventCallback),
		unsafe.Pointer(h))

	if ret != C.HS_SUCCESS {
		return HsError(ret)
	}

	return nil
}

func hsResetStream(stream hsStream, flags ScanFlag, scratch hsScratch, onEvent hsMatchEventHandler, context interface{}) error {
	h := handle.New(hsMatchEventContext{onEvent, context})
	defer h.Delete()

	ret := C.hs_reset_stream(stream,
		C.uint(flags),
		scratch,
		C.match_event_handler(C.hsMatchEventCallback),
		unsafe.Pointer(h))

	if ret != C.HS_SUCCESS {
		return HsError(ret)
	}

	return nil
}

func hsCopyStream(stream hsStream) (hsStream, error) {
	var copied *C.hs_stream_t

	if ret := C.hs_copy_stream(&copied, stream); ret != C.HS_SUCCESS {
		return nil, HsError(ret)
	}

	return copied, nil
}

func hsResetAndCopyStream(to, from hsStream, scratch hsScratch, onEvent hsMatchEventHandler, context interface{}) error {
	h := handle.New(hsMatchEventContext{onEvent, context})
	defer h.Delete()

	ret := C.hs_reset_and_copy_stream(to,
		from,
		scratch,
		C.match_event_handler(C.hsMatchEventCallback),
		unsafe.Pointer(h))

	if ret != C.HS_SUCCESS {
		return HsError(ret)
	}

	return nil
}

func hsCompressStream(stream hsStream, buf []byte) ([]byte, error) {
	var size C.size_t

	ret := C.hs_compress_stream(stream, (*C.char)(unsafe.Pointer(&buf[0])), C.size_t(len(buf)), &size)

	if ret == C.HS_INSUFFICIENT_SPACE {
		buf = make([]byte, size)

		ret = C.hs_compress_stream(stream, (*C.char)(unsafe.Pointer(&buf[0])), C.size_t(len(buf)), &size)
	}

	if ret != C.HS_SUCCESS {
		return nil, HsError(ret)
	}

	return buf[:size], nil
}

func hsExpandStream(db hsDatabase, stream *hsStream, buf []byte) error {
	ret := C.hs_expand_stream(db, (**C.hs_stream_t)(stream), (*C.char)(unsafe.Pointer(&buf[0])), C.size_t(len(buf)))

	runtime.KeepAlive(buf)

	if ret != C.HS_SUCCESS {
		return HsError(ret)
	}

	return nil
}

func hsResetAndExpandStream(stream hsStream, buf []byte, scratch hsScratch, onEvent hsMatchEventHandler, context interface{}) error {
	h := handle.New(hsMatchEventContext{onEvent, context})
	defer h.Delete()

	ret := C.hs_reset_and_expand_stream(stream,
		(*C.char)(unsafe.Pointer(&buf[0])),
		C.size_t(len(buf)),
		scratch,
		C.match_event_handler(C.hsMatchEventCallback),
		unsafe.Pointer(h))

	runtime.KeepAlive(buf)

	if ret != C.HS_SUCCESS {
		return HsError(ret)
	}

	return nil
}<|MERGE_RESOLUTION|>--- conflicted
+++ resolved
@@ -851,37 +851,6 @@
 		platform = &info.platform
 	}
 
-<<<<<<< HEAD
-	count := len(patterns)
-
-	cexprs := (**C.char)(C.calloc(C.size_t(count), C.size_t(unsafe.Sizeof(uintptr(0)))))
-	exprs := *(*[]*C.char)(unsafe.Pointer(&reflect.SliceHeader{
-		Data: uintptr(unsafe.Pointer(cexprs)),
-		Len:  count,
-		Cap:  count,
-	}))
-
-	cflags := (*C.uint)(C.calloc(C.size_t(count), C.size_t(unsafe.Sizeof(C.uint(0)))))
-	flags := *(*[]C.uint)(unsafe.Pointer(&reflect.SliceHeader{
-		Data: uintptr(unsafe.Pointer(cflags)),
-		Len:  count,
-		Cap:  count,
-	}))
-
-	cids := (*C.uint)(C.calloc(C.size_t(count), C.size_t(unsafe.Sizeof(C.uint(0)))))
-	ids := *(*[]C.uint)(unsafe.Pointer(&reflect.SliceHeader{
-		Data: uintptr(unsafe.Pointer(cids)),
-		Len:  count,
-		Cap:  count,
-	}))
-
-	cexts := (**C.hs_expr_ext_t)(C.calloc(C.size_t(count), C.size_t(unsafe.Sizeof(uintptr(0)))))
-	exts := *(*[]*C.hs_expr_ext_t)(unsafe.Pointer(&reflect.SliceHeader{
-		Data: uintptr(unsafe.Pointer(cexts)),
-		Len:  count,
-		Cap:  count,
-	}))
-=======
 	cexprs := (**C.char)(C.calloc(C.size_t(len(patterns)), C.size_t(unsafe.Sizeof(uintptr(0)))))
 	exprs := (*[1 << 30]*C.char)(unsafe.Pointer(cexprs))[:len(patterns):len(patterns)]
 
@@ -893,7 +862,6 @@
 
 	cexts := (**C.hs_expr_ext_t)(C.calloc(C.size_t(len(patterns)), C.size_t(unsafe.Sizeof(uintptr(0)))))
 	exts := (*[1 << 30]*C.hs_expr_ext_t)(unsafe.Pointer(cexts))[:len(patterns):len(patterns)]
->>>>>>> edd6ee38
 
 	for i, pattern := range patterns {
 		exprs[i] = C.CString(string(pattern.Expression))
@@ -902,7 +870,7 @@
 		exts[i] = (*C.hs_expr_ext_t)(unsafe.Pointer(pattern.ext))
 	}
 
-	ret := C.hs_compile_ext_multi(cexprs, cflags, cids, cexts, C.uint(count), C.uint(mode), platform, &db, &err)
+	ret := C.hs_compile_ext_multi(cexprs, cflags, cids, cexts, C.uint(len(patterns)), C.uint(mode), platform, &db, &err)
 
 	for _, expr := range exprs {
 		C.free(unsafe.Pointer(expr))
