--- conflicted
+++ resolved
@@ -1,11 +1,7 @@
-<<<<<<< HEAD
 //go:build chimera
 // +build chimera
 
-package ch
-=======
 package ch_test
->>>>>>> 445e7524
 
 import (
 	"regexp"
